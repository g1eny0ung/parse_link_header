name: Rust

on:
  push:
    branches: [master]
    paths:
      - "**.rs"
      - "Cargo.toml"
      - ".github/workflows/rust.yml"
  pull_request:
    branches: [master]
    paths:
      - "**.rs"
      - "Cargo.toml"
      - ".github/workflows/rust.yml"

env:
  CARGO_TERM_COLOR: always

jobs:
  rust:
    runs-on: ubuntu-latest
    strategy:
      matrix:
        rust:
          - stable
          - nightly
    steps:
      - uses: actions/checkout@v4
      - uses: actions/cache@v4
        with:
          path: |
            ~/.cargo/bin/
            ~/.cargo/registry/index/
            ~/.cargo/registry/cache/
            target/
          key: ${{ runner.os }}-cargo-${{ matrix.rust }}-${{ hashFiles('Cargo.toml') }}
          restore-keys: |
            ${{ runner.os }}-cargo-${{ matrix.rust }}-
      - uses: dtolnay/rust-toolchain@master
        with:
          toolchain: ${{ matrix.rust }}
<<<<<<< HEAD
      - name: Build
        uses: actions-rs/cargo@v1
        with:
          command: build
          args: --verbose
      - name: Run tests
        uses: actions-rs/cargo@v1
        with:
          command: test
          args: --all-features --verbose

  coverage:
    runs-on: ubuntu-latest
    steps:
      - uses: actions/checkout@v2
      - uses: actions/cache@v2
        with:
          path: |
            ~/.cargo/bin/
            ~/.cargo/registry/index/
            ~/.cargo/registry/cache/
            ~/.cargo/git/db/
            target/
          key: ${{ runner.os }}-cargo-${{ hashFiles('Cargo.toml') }}
      - uses: actions-rs/toolchain@v1
        with:
          toolchain: nightly
      - name: Run cargo-tarpaulin
        uses: actions-rs/tarpaulin@v0.1
        with:
          version: '0.22.0'
      - uses: codecov/codecov-action@v2
        with:
=======
          components: clippy
      - run: cargo clippy -- -D warnings
      - run: cargo build --verbose
      - run: cargo test --all-features --verbose
      - run: |
          cargo install cargo-tarpaulin
          cargo tarpaulin --out xml
      - uses: codecov/codecov-action@v4
        with:
          token: ${{ secrets.CODECOV_TOKEN }}
>>>>>>> 2c201efd
          fail_ci_if_error: true # optional (default = false)
          verbose: true # optional (default = false)<|MERGE_RESOLUTION|>--- conflicted
+++ resolved
@@ -40,41 +40,6 @@
       - uses: dtolnay/rust-toolchain@master
         with:
           toolchain: ${{ matrix.rust }}
-<<<<<<< HEAD
-      - name: Build
-        uses: actions-rs/cargo@v1
-        with:
-          command: build
-          args: --verbose
-      - name: Run tests
-        uses: actions-rs/cargo@v1
-        with:
-          command: test
-          args: --all-features --verbose
-
-  coverage:
-    runs-on: ubuntu-latest
-    steps:
-      - uses: actions/checkout@v2
-      - uses: actions/cache@v2
-        with:
-          path: |
-            ~/.cargo/bin/
-            ~/.cargo/registry/index/
-            ~/.cargo/registry/cache/
-            ~/.cargo/git/db/
-            target/
-          key: ${{ runner.os }}-cargo-${{ hashFiles('Cargo.toml') }}
-      - uses: actions-rs/toolchain@v1
-        with:
-          toolchain: nightly
-      - name: Run cargo-tarpaulin
-        uses: actions-rs/tarpaulin@v0.1
-        with:
-          version: '0.22.0'
-      - uses: codecov/codecov-action@v2
-        with:
-=======
           components: clippy
       - run: cargo clippy -- -D warnings
       - run: cargo build --verbose
@@ -85,6 +50,5 @@
       - uses: codecov/codecov-action@v4
         with:
           token: ${{ secrets.CODECOV_TOKEN }}
->>>>>>> 2c201efd
           fail_ci_if_error: true # optional (default = false)
           verbose: true # optional (default = false)