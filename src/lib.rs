//! A library for parse http link header.
//!
//! # How to use
//!
//! ### Note for version 0.1.x
//!
//! The version 0.1 can't correctly handle the `relative ref` which described in <https://tools.ietf.org/html/rfc3986#section-4.1>
//!
//! The parsed value of version 0.1 refers to the return value of <https://github.com/thlorenz/parse-link-header>, which is a `HashMap` with the same structure.
//!
//! **So if you want to parse `relative ref`, please use version `0.2`.**
//!
//! **Or if you don't care about `relative ref` and wanna simple `HashMap<String, HashMap<String, String>>` result, you can use version `0.1`.**
//!
//! ### Version 0.2.x
//!
//! In your `Cargo.toml`, add:
//!
//! ```toml
//! [dependencies]
//! parse_link_header = "0.2"
//! ```
//!
//! Then:
//!
//! ```rust
//! let link_header = r#"<https://api.github.com/repositories/41986369/contributors?page=2>; rel="next", <https://api.github.com/repositories/41986369/contributors?page=14>; rel="last""#;
//!
//! let res = parse_link_header::parse(link_header);
//! assert!(res.is_ok());
//!
//! let val = res.unwrap();
//! assert_eq!(val.len(), 2);
//! assert_eq!(val.get(&Some("next".to_string())).unwrap().raw_uri, "https://api.github.com/repositories/41986369/contributors?page=2");
//! assert_eq!(val.get(&Some("last".to_string())).unwrap().raw_uri, "https://api.github.com/repositories/41986369/contributors?page=14");
//! ```
//!
//! The parsed value is a `Result<HashMap<Option<Rel>, Link>, Error>` (aka a
//! [`LinkMap`](type.LinkMap.html)), which `Rel` and `Link` is:
//!
//! ```rust
//! use std::collections::HashMap;
//!
//! use http::Uri;
//!
//! #[derive(Debug, PartialEq)]
//! pub struct Link {
//!     pub uri: Uri, // https://docs.rs/http/0.2.1/http/uri/struct.Uri.html
//!     pub raw_uri: String,
//!     pub queries: HashMap<String, String>,
//!     pub params: HashMap<String, String>,
//! }
//!
//! type Rel = String;
//! ```
//!
//! You can see why the key of `HashMap` is `Option<Rel>` because if you won't provide a `rel` type, the key will be an empty string.
//!
//! Refer to <https://tools.ietf.org/html/rfc8288#section-3.3> (October 2017), **the rel parameter MUST be present**.
//!
//! Therefore, if you find that key is `None`, please check if you provide the `rel` type.
//!
//! Alternatively, use the `parse_with_rel()` function to get a `HashMap<String, Link>` (aka a
//! [`RelLinkMap`](type.RelLinkMap.html)), as in:
//!
//! ```rust
//! let link_header = r#"<https://api.github.com/repositories/41986369/contributors?page=2>; rel="next", <https://api.github.com/repositories/41986369/contributors?page=14>; rel="last""#;
//!
//! let res = parse_link_header::parse_with_rel(link_header);
//! assert!(res.is_ok());
//!
//! let val = res.unwrap();
//! assert_eq!(val.len(), 2);
//! assert_eq!(val.get("next").unwrap().raw_uri, "https://api.github.com/repositories/41986369/contributors?page=2");
//! assert_eq!(val.get("last").unwrap().raw_uri, "https://api.github.com/repositories/41986369/contributors?page=14");
//! ```
//!
//! # Feature: `url`
//!
//! If you enable the `url` feature, the `uri` field of struct [`Link`](struct.Link.html) will be
//! of type url::Url from the [url crate](https://crates.io/crates/url), rather than the
//! `http::Uri` it normally is.  This allows direct use of the `uri` field with other popular
//! crates that use `url`, such as [`reqwest`](https://crates.io/crates/reqwest).
//!
//! **NOTE:** This implictly disabled support for relative refs, as URLs do not support relative
//! refs (whereas URIs do).

use std::collections::HashMap;

#[cfg(not(feature = "url"))]
use http::Uri;
<<<<<<< HEAD

#[cfg(feature = "url")]
use url::Url as Uri;

=======
>>>>>>> 58264bc3
use std::fmt;

/// A `Result` alias where the `Err` case is [`parse_link_header::Error`].
///
/// [`parse_link_header::Error`]: struct.Error.html
pub type Result<T> = std::result::Result<T, Error>;

/// An error encountered when attempting to parse a `Link:` HTTP header
#[derive(Copy, Clone, Debug, PartialEq)]
pub struct Error(ErrorKind);

/// Enum to indicate the type of error encountered
#[derive(Copy, Clone, Debug, PartialEq)]
pub enum ErrorKind {
    /// Internal error of the type that should never happen
    InternalError,

    /// Failure to parse link value into URI
    InvalidURI,

    /// Malformed parameters
    MalformedParam,

    /// Malformed URI query
    MalformedQuery,

    /// Missing `rel` parameter when required
    MissingRel,
}

impl fmt::Display for Error {
    fn fmt(&self, f: &mut fmt::Formatter<'_>) -> fmt::Result {
        match self.0 {
            ErrorKind::InternalError => write!(f, "internal parser error"),
            ErrorKind::InvalidURI => write!(f, "unable to parse URI component"),
            ErrorKind::MalformedParam => write!(f, "malformed parameter list"),
            ErrorKind::MalformedQuery => write!(f, "malformed URI query"),
            ErrorKind::MissingRel => write!(f, "missing 'rel' parameter"),
        }
    }
}

impl std::error::Error for Error {}

impl From<&Error> for Error {
    /// Create a new Error object from a borrowed immutable reference.  This is required as part of
    /// using `lazy_static!`, as that deals in references.
    fn from(x: &Error) -> Self {
        Error(x.0)
    }
}

/// Struct to describe a single `Link:` header entry
///
/// This stores the raw URI found in the header, as well as parsed forms of that URI (including the
/// queries) and any parameters associated with this URI.
#[derive(Debug, PartialEq)]
pub struct Link {
    /// A parsed form of the URI
    pub uri: Uri, // https://docs.rs/http/0.2.1/http/uri/struct.Uri.html

    /// The raw text string of the URI
    pub raw_uri: String,

    /// A `HashMap` of the query part of the URI (in the form of key=value)
    pub queries: HashMap<String, String>,

    /// A `HashMap` of the parameters associated with this URI.  The most common is `rel`,
    /// indicating the relationship between the current HTTP data being fetched and the URI in this
    /// `Link:` header.
    pub params: HashMap<String, String>,
}

type Rel = String;

/// Type alias for the parsed data returned as a `HashMap` with a key of `Option<Rel>`.
///
/// This is different from [`RelLinkMap`](type.RelLinkMap.html) which has a key of `Rel`.
pub type LinkMap = HashMap<Option<Rel>, Link>;

/// Type alias for the parsed data returned as a `HashMap` where the `rel` parameter is required to
/// be present.
///
/// This is different from the [`LinkMap`](type.LinkMap.html) which has a key of `Option<Rel>`
pub type RelLinkMap = HashMap<Rel, Link>;

/// Parse link header into a [`RelLinkMap`](type.RelLinkMap.html).
///
/// Takes a `&str` which is the value of the HTTP `Link:` header, attempts to parse it, and returns
/// a `Result<RelLinkMap>` which represents the mapping between the relationship and the link entry.
pub fn parse_with_rel(link_header: &str) -> Result<RelLinkMap> {
    let mut result = HashMap::new();

    for (k, v) in parse(link_header)? {
        result.insert(k.ok_or(Error(ErrorKind::MissingRel))?, v);
    }

    Ok(result)
}

/// Parse link header into a [`LinkMap`](type.LinkMap.html).
///
/// Takes a `&str` which is the value of the HTTP `Link:` header, attempts to parse it, and returns
/// a `Result<LinkMap>` which represents the mapping between the relationship and the link entry.
pub fn parse(link_header: &str) -> Result<LinkMap> {
    use lazy_static::lazy_static;
    use regex::Regex;

    lazy_static! {
        static ref RE: Result<Regex> =
            Regex::new(r#"[<>"\s]"#).or(Err(Error(ErrorKind::InternalError)));
    }
    let mut result = HashMap::new();

    // remove all quotes, angle brackets, and whitespace
    let preprocessed = RE.as_ref()?.replace_all(link_header, "");

    // split along comma into different entries
    let splited = preprocessed.split(',');

    for s in splited {
        // split each entry into parts
        let mut link_vec: Vec<&str> = s.split(';').collect();
        link_vec.reverse();

        // pop off the link value; the split() guarantees at least one entry to pop()
        let raw_uri = link_vec
            .pop()
            .ok_or(Error(ErrorKind::InternalError))?
            .to_string();
        let uri: Uri = raw_uri.parse().or(Err(Error(ErrorKind::InvalidURI)))?;

        let mut queries = HashMap::new();
        if let Some(query) = uri.query() {
            let mut query = query.to_string();

            // skip leading ampersand
            if query.starts_with('&') {
                query = query.chars().skip(1).collect();
            }

            // split each query and extract as (key, value) pairs
            for q in query.split('&') {
                let (key, val) = q.split_once('=').ok_or(Error(ErrorKind::MalformedQuery))?;

                queries.insert(key.to_string(), val.to_string());
            }
        }

        let mut params = HashMap::new();

        // extract the parameter list as (key, value) pairs
        for param in link_vec {
            let (key, val) = param
                .split_once('=')
                .ok_or(Error(ErrorKind::MalformedParam))?;

            params.insert(key.to_string(), val.to_string());
        }

        result.insert(
            params.get("rel").cloned(),
            Link {
                uri,
                raw_uri,
                queries,
                params,
            },
        );
    }

    Ok(result)
}

#[cfg(test)]
mod tests {
    use std::collections::HashMap;

    use super::*;

    #[test]
    fn parse_link_header_works() {
        let link_header = r#"<https://api.github.com/repositories/41986369/contributors?page=2>; rel="next", <https://api.github.com/repositories/41986369/contributors?page=14>; rel="last""#;
        let mut expected = HashMap::new();

        expected.insert(
            Some("next".to_string()),
            Link {
                uri: "https://api.github.com/repositories/41986369/contributors?page=2"
                    .parse()
                    .unwrap(),
                raw_uri: "https://api.github.com/repositories/41986369/contributors?page=2"
                    .to_string(),
                queries: [("page".to_string(), "2".to_string())]
                    .iter()
                    .cloned()
                    .collect(),
                params: [("rel".to_string(), "next".to_string())]
                    .iter()
                    .cloned()
                    .collect(),
            },
        );
        expected.insert(
            Some("last".to_string()),
            Link {
                uri: "https://api.github.com/repositories/41986369/contributors?page=14"
                    .parse()
                    .unwrap(),
                raw_uri: "https://api.github.com/repositories/41986369/contributors?page=14"
                    .to_string(),
                queries: [("page".to_string(), "14".to_string())]
                    .iter()
                    .cloned()
                    .collect(),
                params: [("rel".to_string(), "last".to_string())]
                    .iter()
                    .cloned()
                    .collect(),
            },
        );

        let parsed = parse(link_header).unwrap();

        assert_eq!(expected, parsed);

        #[cfg(not(feature = "url"))]
        {
            let mut rel_link_expected = HashMap::new();

            rel_link_expected.insert(
                Some("foo/bar".to_string()),
                Link {
                    uri: "/foo/bar".parse().unwrap(),
                    raw_uri: "/foo/bar".to_string(),
                    queries: HashMap::new(),
                    params: [("rel".to_string(), "foo/bar".to_string())]
                        .iter()
                        .cloned()
                        .collect(),
                },
            );

            let rel_link_parsed = parse(r#"</foo/bar>; rel="foo/bar""#).unwrap();

            assert_eq!(rel_link_expected, rel_link_parsed);
        }
    }

    #[test]
    fn parse_with_rel_works() {
        let link_header = r#"<https://api.github.com/repositories/41986369/contributors?page=2>; rel="next", <https://api.github.com/repositories/41986369/contributors?page=14>; rel="last""#;
        let mut expected = HashMap::new();

        expected.insert(
            "next".to_string(),
            Link {
                uri: "https://api.github.com/repositories/41986369/contributors?page=2"
                    .parse()
                    .unwrap(),
                raw_uri: "https://api.github.com/repositories/41986369/contributors?page=2"
                    .to_string(),
                queries: [("page".to_string(), "2".to_string())]
                    .iter()
                    .cloned()
                    .collect(),
                params: [("rel".to_string(), "next".to_string())]
                    .iter()
                    .cloned()
                    .collect(),
            },
        );
        expected.insert(
            "last".to_string(),
            Link {
                uri: "https://api.github.com/repositories/41986369/contributors?page=14"
                    .parse()
                    .unwrap(),
                raw_uri: "https://api.github.com/repositories/41986369/contributors?page=14"
                    .to_string(),
                queries: [("page".to_string(), "14".to_string())]
                    .iter()
                    .cloned()
                    .collect(),
                params: [("rel".to_string(), "last".to_string())]
                    .iter()
                    .cloned()
                    .collect(),
            },
        );

        let parsed = parse_with_rel(link_header).unwrap();

        assert_eq!(expected, parsed);

        #[cfg(not(feature = "url"))]
        {
            let mut rel_link_expected = HashMap::new();

            rel_link_expected.insert(
                "foo/bar".to_string(),
                Link {
                    uri: "/foo/bar".parse().unwrap(),
                    raw_uri: "/foo/bar".to_string(),
                    queries: HashMap::new(),
                    params: [("rel".to_string(), "foo/bar".to_string())]
                        .iter()
                        .cloned()
                        .collect(),
                },
            );

            let rel_link_parsed = parse_with_rel(r#"</foo/bar>; rel="foo/bar""#).unwrap();

            assert_eq!(rel_link_expected, rel_link_parsed);
        }
    }

    #[test]
    fn parse_link_header_should_err() {
        assert_eq!(parse("<>"), Err(Error(ErrorKind::InvalidURI)));
    }

    #[test]
    fn sentry_paginating_results() {
        let link_header = r#"<https://sentry.io/api/0/projects/1/groups/?&cursor=1420837590:0:1>; rel="previous"; results="false", <https://sentry.io/api/0/projects/1/groups/?&cursor=1420837533:0:0>; rel="next"; results="true""#;
        let mut expected = HashMap::new();

        expected.insert(
            Some("previous".to_string()),
            Link {
                uri: "https://sentry.io/api/0/projects/1/groups/?&cursor=1420837590:0:1"
                    .parse()
                    .unwrap(),
                raw_uri: "https://sentry.io/api/0/projects/1/groups/?&cursor=1420837590:0:1"
                    .to_string(),
                queries: [("cursor".to_string(), "1420837590:0:1".to_string())]
                    .iter()
                    .cloned()
                    .collect(),
                params: [
                    ("rel".to_string(), "previous".to_string()),
                    ("results".to_string(), "false".to_string()),
                ]
                .iter()
                .cloned()
                .collect(),
            },
        );

        expected.insert(
            Some("next".to_string()),
            Link {
                uri: "https://sentry.io/api/0/projects/1/groups/?&cursor=1420837533:0:0"
                    .parse()
                    .unwrap(),
                raw_uri: "https://sentry.io/api/0/projects/1/groups/?&cursor=1420837533:0:0"
                    .to_string(),
                queries: [("cursor".to_string(), "1420837533:0:0".to_string())]
                    .iter()
                    .cloned()
                    .collect(),
                params: [
                    ("rel".to_string(), "next".to_string()),
                    ("results".to_string(), "true".to_string()),
                ]
                .iter()
                .cloned()
                .collect(),
            },
        );

        let parsed = parse(link_header).unwrap();

        assert_eq!(expected, parsed);
    }

    #[test]
    fn test_error_display() {
        assert_eq!(
            format!("{}", Error(ErrorKind::InternalError)),
            "internal parser error"
        );

        assert_eq!(
            format!("{}", Error(ErrorKind::InvalidURI)),
            "unable to parse URI component"
        );

        assert_eq!(
            format!("{}", Error(ErrorKind::MalformedParam)),
            "malformed parameter list"
        );

        assert_eq!(
            format!("{}", Error(ErrorKind::MalformedQuery)),
            "malformed URI query"
        );

        assert_eq!(
            format!("{}", Error(ErrorKind::MissingRel)),
            "missing 'rel' parameter"
        );
    }

    #[test]
    fn test_error_from() {
        let e1 = Error(ErrorKind::InternalError);
        let e2 = Error::from(&e1);

        assert_eq!(e1, e2);
    }

    #[test]
    fn test_error_from() {
        let e1 = Error(ErrorKind::InternalError);
        let e2 = Error::from(&e1);

        assert_eq!(e1, e2);
    }
}<|MERGE_RESOLUTION|>--- conflicted
+++ resolved
@@ -89,13 +89,10 @@
 
 #[cfg(not(feature = "url"))]
 use http::Uri;
-<<<<<<< HEAD
 
 #[cfg(feature = "url")]
 use url::Url as Uri;
 
-=======
->>>>>>> 58264bc3
 use std::fmt;
 
 /// A `Result` alias where the `Err` case is [`parse_link_header::Error`].
